// Copyright (c) 2016 The Rouille developers
// Licensed under the Apache License, Version 2.0
// <LICENSE-APACHE or
// http://www.apache.org/licenses/LICENSE-2.0> or the MIT
// license <LICENSE-MIT or http://opensource.org/licenses/MIT>,
// at your option. All files in the project carrying such
// notice may not be copied, modified, or distributed except
// according to those terms.

//! The rouille library is very easy to get started with.
//!
//! Listening to a port is done by calling the [`start_server`](fn.start_server.html) function:
//!
//! ```no_run
//! use rouille::Request;
//! use rouille::Response;
//!
//! rouille::start_server("0.0.0.0:80", move |request| {
//!     Response::text("hello world")
//! });
//! ```
//!
//! Whenever an HTTP request is received on the address passed as first parameter, the closure
//! passed as second parameter is called. This closure must then return a
//! [`Response`](struct.Response.html) that will be sent back to the client.
//!
//! See the documentation of [`start_server`](fn.start_server.html) for more details.
//!
//! # Analyzing the request
//!
//! The parameter that the closure receives is a [`Request`](struct.Request.html) object that
//! represents the request made by the client.
//!
//! The `Request` object itself provides some getters, but most advanced functionnalities are
//! provided by other modules of this crate.
//!
//! - In order to dispatch between various code depending on the URL, you can use the `router!`
//!   macro.
//! - In order to analyze the body of the request, like handling JSON input, form input, etc. you
//!   can take a look at [the `input` module](input/index.html).
//!
//! # Returning a response
//!
//! Once you analyzed the request, it is time to return a response by returning a
//! [`Response`](struct.Response.html) object.
//!
//! All the members of `Response` are public, so you can customize it as you want. There are also
//! several constructors that you build a basic `Response` which can then modify.
//!
//! In order to serve static files, take a look at
//! [the `match_assets` function](fn.match_assets.html).

#![deny(unsafe_code)]

<<<<<<< HEAD
extern crate arrayvec;
extern crate atoi;
=======
extern crate base64;
>>>>>>> 74a0dd9d
#[cfg(feature = "brotli2")]
extern crate brotli2;
extern crate chrono;
extern crate crossbeam;
extern crate filetime;
#[cfg(feature = "flate2")]
extern crate flate2;
extern crate httparse;
extern crate itoa;
extern crate mio;
extern crate multipart;
extern crate num_cpus;
extern crate rand;
extern crate rustc_serialize;
extern crate rustls;
extern crate sha1;
extern crate slab;
extern crate time;
extern crate tiny_http;
extern crate url;

pub use assets::extension_to_mime;
pub use assets::match_assets;
pub use log::log;
pub use response::{Response, ResponseBody};
pub use server::Server;
pub use server::SslConfig;
pub use tiny_http::ReadWrite;

use arrayvec::ArrayString;
use std::io::Cursor;
use std::io::Result as IoResult;
use std::io::Read;
use std::marker::PhantomData;
use std::net::SocketAddr;
use std::net::ToSocketAddrs;
use std::slice::Iter as SliceIter;
use std::sync::Arc;
use std::sync::Mutex;
use std::ascii::AsciiExt;
use std::fmt;

pub mod cgi;
pub mod content_encoding;
pub mod input;
pub mod proxy;
pub mod session;
pub mod websocket;

mod assets;
mod find_route;
mod log;
mod response;
mod router;
mod server;
mod socket_handler;
#[doc(hidden)]
pub mod try_or_400;

/// This macro assumes that the current function returns a `Response` and takes a `Result`.
/// If the expression you pass to the macro is an error, then a 404 response is returned.
#[macro_export]
macro_rules! try_or_404 {
    ($result:expr) => (
        match $result {
            Ok(r) => r,
            Err(_) => return $crate::Response::empty_404(),
        }
    );
}

/// This macro assumes that the current function returns a `Response`. If the condition you pass
/// to the macro is false, then a 400 response is returned.
///
/// # Example
///
/// ```
/// # #[macro_use] extern crate rouille;
/// # fn main() {
/// use rouille::Request;
/// use rouille::Response;
///
/// fn handle_something(request: &Request) -> Response {
///     let data = try_or_400!(post_input!(request, {
///         field1: u32,
///         field2: String,
///     }));
///
///     assert_or_400!(data.field1 >= 2);
///     Response::text("hello")
/// }
/// # }
/// ```
#[macro_export]
macro_rules! assert_or_400 {
    ($cond:expr) => (
        if !$cond {
            return $crate::Response::empty_400();
        }
    );
}

/// Starts a server and uses the given requests handler.
///
/// The request handler takes a `&Request` and must return a `Response` to send to the user.
///
/// > **Note**: `start_server` is meant to be an easy-to-use function. If you want more control,
/// > see [the `Server` struct](struct.Server.html).
///
/// # Common mistakes
///
/// The handler must capture its environment by value and not by reference (`'static`). If you
/// use closure, don't forget to put `move` in front of the closure.
///
/// The handler must also be thread-safe (`Send` and `Sync`).
/// For example this handler isn't thread-safe:
///
/// ```should_fail
/// let mut requests_counter = 0;
///
/// rouille::start_server("localhost:80", move |request| {
///     requests_counter += 1;
///
///     // ... rest of the handler ...
/// # panic!()
/// })
/// ```
///
/// Multiple requests can be processed simultaneously, therefore you can't mutably access
/// variables from the outside.
///
/// Instead you must use a `Mutex`:
///
/// ```no_run
/// use std::sync::Mutex;
/// let requests_counter = Mutex::new(0);
///
/// rouille::start_server("localhost:80", move |request| {
///     *requests_counter.lock().unwrap() += 1;
///
///     // rest of the handler
/// # panic!()
/// })
/// ```
///
/// # Panic handling in the handler
///
/// If your request handler panicks, a 500 error will automatically be sent to the client.
///
/// # Panic
///
/// This function will panic if the server starts to fail (for example if you use a port that is
/// already occupied) or if the socket is force-closed by the operating system.
///
/// If you need to handle these situations, please see `Server`.
pub fn start_server<A, F>(addr: A, handler: F) -> !
                          where A: ToSocketAddrs,
                                F: Send + Sync + 'static + Fn(&Request) -> Response
{
    Server::new(addr, handler).expect("Failed to start server").run();
    panic!("The server socket closed unexpectedly")
}

/// Trait for objects that can take ownership of a raw connection to the client data.
///
/// The purpose of this trait is to be used with the `Connection: Upgrade` header, hence its name.
pub trait Upgrade {
    /// Initializes the object with the given socket.
    fn build(&mut self, socket: Box<ReadWrite + Send>);
}

/// Represents a request that your handler must answer to.
///
/// This can be either a real request (received by the HTTP server) or a mock object created with
/// one of the `fake_*` constructors.
pub struct Request {
    // The method (`GET`, `POST`, ..). The longest registered method know to the author is
    // `UPDATEREDIRECTREF` and is 17 bytes long.
    method: ArrayString<[u8; 17]>,
    url: String,
    headers: Vec<(String, String)>,
    https: bool,
    data: Arc<Mutex<Option<Box<Read>>>>,
    remote_addr: SocketAddr,
}

impl fmt::Debug for Request {
    fn fmt(&self, f: &mut fmt::Formatter) -> fmt::Result {
        f.debug_struct("Request")
            .field("method", &self.method)
            .field("url", &self.url)
            .field("headers", &self.headers)
            .field("https", &self.https)
            .field("remote_addr", &self.remote_addr)
            .finish()
    }
}

impl Request {
    /// Builds a fake HTTP request to be used during tests.
    ///
    /// The remote address of the client will be `127.0.0.1:12345`. Use `fake_http_from` to
    /// specify what the client's address should be.
    pub fn fake_http<U, M>(method: M, url: U, headers: Vec<(String, String)>, data: Vec<u8>)
                           -> Request where U: Into<String>, M: Into<String>
    {
        Request {
            url: url.into(),
            method: ArrayString::from(&method.into()).expect("Method too long"),
            https: false,
            data: Arc::new(Mutex::new(Some(Box::new(Cursor::new(data)) as Box<_>))),
            headers: headers,
            remote_addr: "127.0.0.1:12345".parse().unwrap(),
        }
    }

    /// Builds a fake HTTP request to be used during tests.
    pub fn fake_http_from<U, M>(from: SocketAddr, method: M, url: U,
                                headers: Vec<(String, String)>, data: Vec<u8>)
                                -> Request where U: Into<String>, M: Into<String>
    {
        Request {
            url: url.into(),
            method: ArrayString::from(&method.into()).expect("Method too long"),
            https: false,
            data: Arc::new(Mutex::new(Some(Box::new(Cursor::new(data)) as Box<_>))),
            headers: headers,
            remote_addr: from,
        }
    }

    /// Builds a fake HTTPS request to be used during tests.
    ///
    /// The remote address of the client will be `127.0.0.1:12345`. Use `fake_https_from` to
    /// specify what the client's address should be.
    pub fn fake_https<U, M>(method: M, url: U, headers: Vec<(String, String)>, data: Vec<u8>)
                            -> Request where U: Into<String>, M: Into<String>
    {
        Request {
            url: url.into(),
            method: ArrayString::from(&method.into()).expect("Method too long"),
            https: true,
            data: Arc::new(Mutex::new(Some(Box::new(Cursor::new(data)) as Box<_>))),
            headers: headers,
            remote_addr: "127.0.0.1:12345".parse().unwrap(),
        }
    }

    /// Builds a fake HTTPS request to be used during tests.
    pub fn fake_https_from<U, M>(from: SocketAddr, method: M, url: U,
                                 headers: Vec<(String, String)>, data: Vec<u8>)
                                 -> Request where U: Into<String>, M: Into<String>
    {
        Request {
            url: url.into(),
            method: ArrayString::from(&method.into()).expect("Method too long"),
            https: true,
            data: Arc::new(Mutex::new(Some(Box::new(Cursor::new(data)) as Box<_>))),
            headers: headers,
            remote_addr: from,
        }
    }

    /// If the decoded URL of the request starts with `prefix`, builds a new `Request` that is
    /// the same as the original but without that prefix.
    ///
    /// # Example
    ///
    /// ```
    /// # use rouille::Request;
    /// # use rouille::Response;
    /// fn handle(request: &Request) -> Response {
    ///     if let Some(request) = request.remove_prefix("/static") {
    ///         return rouille::match_assets(&request, "/static");
    ///     }
    ///
    ///     // ...
    ///     # panic!()
    /// }
    /// ```
    pub fn remove_prefix(&self, prefix: &str) -> Option<Request> {
        if !self.url().starts_with(prefix) {
            return None;
        }

        // TODO: url-encoded characters in the prefix are not implemented
        assert!(self.url.starts_with(prefix));
        Some(Request {
            method: self.method.clone(),
            url: self.url[prefix.len() ..].to_owned(),
            headers: self.headers.clone(),      // TODO: expensive
            https: self.https.clone(),
            data: self.data.clone(),
            remote_addr: self.remote_addr.clone(),
        })
    }

    /// Returns `true` if the request uses HTTPS, and `false` if it uses HTTP.
    ///
    /// # Example
    ///
    /// ```
    /// use rouille::{Request, Response};
    ///
    /// fn handle(request: &Request) -> Response {
    ///     if !request.is_secure() {
    ///         return Response::redirect_303(format!("https://example.com"));
    ///     }
    ///
    ///     // ...
    /// # panic!()
    /// }
    /// ```
    #[inline]
    pub fn is_secure(&self) -> bool {
        self.https
    }

    /// Returns the method of the request (`GET`, `POST`, etc.).
    #[inline]
    pub fn method(&self) -> &str {
        &self.method
    }

    /// Returns the raw URL requested by the client. It is not decoded and thus can contain strings
    /// such as `%20`, and the query parameters such as `?p=hello`.
    ///
    /// See also `url()`.
    ///
    /// # Example
    ///
    /// ```
    /// use rouille::Request;
    ///
    /// let request = Request::fake_http("GET", "/hello%20world?foo=bar", vec![], vec![]);
    /// assert_eq!(request.raw_url(), "/hello%20world?foo=bar");
    /// ```
    #[inline]
    pub fn raw_url(&self) -> &str {
        &self.url
    }

    /// Returns the raw query string requested by the client. In other words, everything after the
    /// first `?` in the raw url.
    ///
    /// Returns the empty string if no query string.
    #[inline]
    pub fn raw_query_string(&self) -> &str {
        if let Some(pos) = self.url.bytes().position(|c| c == b'?') {
            self.url.split_at(pos + 1).1
        } else {
            ""
        }
    }

    /// Returns the URL requested by the client.
    ///
    /// Contrary to `raw_url`, special characters have been decoded and the query string
    /// (eg `?p=hello`) has been removed.
    ///
    /// If there is any non-unicode character in the URL, it will be replaced with `U+FFFD`.
    ///
    /// > **Note**: This function will decode the token `%2F` will be decoded as `/`. However the
    /// > official speficiations say that such a token must not count as a delimiter for URL paths.
    /// > In other words, `/hello/world` is not the same as `/hello%2Fworld`.
    ///
    /// # Example
    ///
    /// ```
    /// use rouille::Request;
    ///
    /// let request = Request::fake_http("GET", "/hello%20world?foo=bar", vec![], vec![]);
    /// assert_eq!(request.url(), "/hello world");
    /// ```
    pub fn url(&self) -> String {
        let url = self.url.as_bytes();
        let url = if let Some(pos) = url.iter().position(|&c| c == b'?') {
            &url[..pos]
        } else {
            url
        };

        url::percent_encoding::percent_decode(url).decode_utf8_lossy().into_owned()
    }

    /// Returns the value of a GET parameter.
    /// TODO: clumbsy
    pub fn get_param(&self, param_name: &str) -> Option<String> {
        let get_params = self.raw_query_string();

        // TODO: `hello=5` will be matched for param name `lo`

        let param = match get_params.rfind(&format!("{}=", param_name)) {
            Some(p) => p + param_name.len() + 1,
            None => return None,
        };

        let value = match get_params.bytes().skip(param).position(|c| c == b'&') {
            None => &get_params[param..],
            Some(e) => &get_params[param .. e + param],
        };

        Some(url::percent_encoding::percent_decode(value.replace("+", " ").as_bytes()).decode_utf8_lossy().into_owned())
    }

    /// Returns the value of a header of the request.
    ///
    /// Returns `None` if no such header could be found.
    #[inline]
    pub fn header(&self, key: &str) -> Option<&str> {
        self.headers.iter().find(|&&(ref k, _)| k.eq_ignore_ascii_case(key)).map(|&(_, ref v)| &v[..])
    }

    /// Returns a list of all the headers of the request.
    #[inline]
    pub fn headers(&self) -> HeadersIter {
        HeadersIter { iter: self.headers.iter() }
    }

    /// Returns the state of the `DNT` (Do Not Track) header.
    ///
    /// If the header is missing or is malformed, `None` is returned. If the header exists,
    /// `Some(true)` is returned if `DNT` is `1` and `Some(false)` is returned if `DNT` is `0`.
    ///
    /// # Example
    ///
    /// ```
    /// use rouille::{Request, Response};
    ///
    /// # fn track_user(request: &Request) {}
    /// fn handle(request: &Request) -> Response {
    ///     if !request.do_not_track().unwrap_or(false) {
    ///         track_user(&request);
    ///     }
    ///
    ///     // ...
    /// # panic!()
    /// }
    /// ```
    pub fn do_not_track(&self) -> Option<bool> {
        match self.header("DNT") {
            Some(h) if h == "1" => Some(true),
            Some(h) if h == "0" => Some(false),
            _ => None
        }
    }

    /// Returns the body of the request.
    ///
    /// The body can only be retrieved once. Returns `None` is the body has already been retreived
    /// before.
    ///
    /// # Example
    ///
    /// ```
    /// use std::io::Read;
    /// use rouille::{Request, Response, ResponseBody};
    ///
    /// fn echo(request: &Request) -> Response {
    ///     let mut data = request.data().expect("Oops, body already retrieved, problem \
    ///                                           in the server");
    ///
    ///     let mut buf = Vec::new();
    ///     match data.read_to_end(&mut buf) {
    ///         Ok(_) => (),
    ///         Err(_) => return Response::text("Failed to read body")
    ///     };
    ///
    ///     Response {
    ///         data: ResponseBody::from_data(buf),
    ///         .. Response::text("")
    ///     }
    /// }
    /// ```
    pub fn data(&self) -> Option<RequestBody> {
        let reader = self.data.lock().unwrap().take();
        reader.map(|r| RequestBody { body: r, marker: PhantomData })
    }

    /// Returns the address of the client that made this request.
    ///
    /// # Example
    ///
    /// ```
    /// use rouille::{Request, Response};
    ///
    /// fn handle(request: &Request) -> Response {
    ///     Response::text(format!("Your IP is: {:?}", request.remote_addr()))
    /// }
    /// ```
    #[inline]
    pub fn remote_addr(&self) -> &SocketAddr {
        &self.remote_addr
    }
}

/// Iterator to the list of headers in a request.
#[derive(Debug, Clone)]
pub struct HeadersIter<'a> {
    iter: SliceIter<'a, (String, String)>
}

impl<'a> Iterator for HeadersIter<'a> {
    type Item = (&'a str, &'a str);

    #[inline]
    fn next(&mut self) -> Option<Self::Item> {
        self.iter.next().map(|&(ref k, ref v)| (&k[..], &v[..]))
    }

    #[inline]
    fn size_hint(&self) -> (usize, Option<usize>) {
        self.iter.size_hint()
    }
}

impl<'a> ExactSizeIterator for HeadersIter<'a> {
}

/// Gives access to the body of a request.
///
/// In order to obtain this object, call `request.data()`.
pub struct RequestBody<'a> {
    body: Box<Read>,
    marker: PhantomData<&'a ()>,
}

impl<'a> Read for RequestBody<'a> {
    #[inline]
    fn read(&mut self, buf: &mut [u8]) -> IoResult<usize> {
        self.body.read(buf)
    }
}

#[cfg(test)]
mod tests {
    use Request;

    #[test]
    fn header() {
        let request = Request::fake_http("GET", "/", vec![("Host".to_owned(), "localhost".to_owned())], vec![]);
        assert_eq!(request.header("Host"), Some("localhost"));
        assert_eq!(request.header("host"), Some("localhost"));
    }

    #[test]
    fn get_param() {
        let request = Request::fake_http("GET", "/?p=hello", vec![], vec![]);
        assert_eq!(request.get_param("p"), Some("hello".to_owned()));
    }

    #[test]
    fn body_twice() {
        let request = Request::fake_http("GET", "/", vec![], vec![62, 62, 62]);
        assert!(request.data().is_some());
        assert!(request.data().is_none());
    }

    #[test]
    fn url_strips_get_query() {
        let request = Request::fake_http("GET", "/?p=hello", vec![], vec![]);
        assert_eq!(request.url(), "/");
    }

    #[test]
    fn urlencode_query_string() {
        let request = Request::fake_http("GET", "/?p=hello%20world", vec![], vec![]);
        assert_eq!(request.get_param("p"), Some("hello world".to_owned()));
    }

    #[test]
    fn plus_in_query_string() {
        let request = Request::fake_http("GET", "/?p=hello+world", vec![], vec![]);
        assert_eq!(request.get_param("p"), Some("hello world".to_owned()));
    }

    #[test]
    fn encoded_plus_in_query_string() {
        let request = Request::fake_http("GET", "/?p=hello%2Bworld", vec![], vec![]);
        assert_eq!(request.get_param("p"), Some("hello+world".to_owned()));
    }

    #[test]
    fn url_encode() {
        let request = Request::fake_http("GET", "/hello%20world", vec![], vec![]);
        assert_eq!(request.url(), "/hello world");
    }

    #[test]
    fn plus_in_url() {
        let request = Request::fake_http("GET", "/hello+world", vec![], vec![]);
        assert_eq!(request.url(), "/hello+world");
    }

    #[test]
    fn dnt() {
        let request = Request::fake_http("GET", "/", vec![("DNT".to_owned(), "1".to_owned())], vec![]);
        assert_eq!(request.do_not_track(), Some(true));

        let request = Request::fake_http("GET", "/", vec![("DNT".to_owned(), "0".to_owned())], vec![]);
        assert_eq!(request.do_not_track(), Some(false));

        let request = Request::fake_http("GET", "/", vec![], vec![]);
        assert_eq!(request.do_not_track(), None);

        let request = Request::fake_http("GET", "/", vec![("DNT".to_owned(), "malformed".to_owned())], vec![]);
        assert_eq!(request.do_not_track(), None);
    }
}<|MERGE_RESOLUTION|>--- conflicted
+++ resolved
@@ -52,12 +52,9 @@
 
 #![deny(unsafe_code)]
 
-<<<<<<< HEAD
 extern crate arrayvec;
 extern crate atoi;
-=======
 extern crate base64;
->>>>>>> 74a0dd9d
 #[cfg(feature = "brotli2")]
 extern crate brotli2;
 extern crate chrono;
